--- conflicted
+++ resolved
@@ -1572,8 +1572,7 @@
         };
 
         debug!("Event Key: {:?}", input);
-<<<<<<< HEAD
-        match input {
+        match input.code {
             Key::Up => self.view_up(process_table, 1),
             Key::PageUp => self.view_up(process_table, process_table_height.into()),
             Key::Down => self.view_down(process_table, process_table_height.into(), 1),
@@ -1582,11 +1581,6 @@
                 process_table_height.into(),
                 process_table_height.into(),
             ),
-=======
-        match input.code {
-            Key::Up => self.key_up(process_table),
-            Key::Down => self.key_down(process_table, process_table_height),
->>>>>>> abb5ac48
             Key::Left => self.histogram_left(),
             Key::Right => self.histogram_right(),
             Key::Enter => {
